/**
 * factory.ts
 * Generate a factory graph using a recursive algorithm.
 * lgfrbcsgo & Nikolaus - October 2020
 */

import { Craftable, isOre, Item } from "./items"
import { findRecipe } from "./recipes"
<<<<<<< HEAD
import { ContainerNode, FactoryGraph, PerMinute } from "./graph"
=======
import {
    ContainerNode,
    FactoryGraph,
    IndustryNode,
    OutputNode,
    PerMinute,
    TransferNode,
    isTransferNode,
} from "./graph"
>>>>>>> aa6f1546

/**
 * Search for a container which either
 * - has enough excess ingress, or
 * - has enough incoming links left for additional industries
 * to be able to satisfy additional egress.
 * If none is found, create a new container.
 * @param factory FactoryGraph to be modified
 * @param item Item whose demand needs to be satisfied
 * @param rate Rate of the extra demand
 */
function findInputContainer(factory: FactoryGraph, item: Item, rate: PerMinute): ContainerNode {
    // If ingredient is an ore, create new ore container
    if (isOre(item)) {
        return factory.createContainer(item)
    }

    // Get containers holding this product
    const containers = Array.from(factory.getContainers(item))

    // Search for containers which have excess ingress
    for (const container of containers) {
<<<<<<< HEAD
        if (container.egress + rate <= container.ingress && container.outgoingLinkCount < 10) {
=======
        if (
            container.getEgress() + rate <= container.getIngress() &&
            container.canAddOutgoingLinks(1)
        ) {
>>>>>>> aa6f1546
            return container
        }
    }

    const recipe = findRecipe(item)

    // Search for containers which can accommodate extra producers
    const inputContainer = containers.find((container) => {
        const additionalMachines = Math.ceil(
            (rate + (container.egress - container.ingress)) /
                (recipe.product.quantity / recipe.time),
        )
<<<<<<< HEAD
        return (
            container.incomingLinkCount + additionalMachines <= 10 &&
            container.outgoingLinkCount < 10
        )
    })

    // Create a new container if necessary
    if (inputContainer) {
        return inputContainer
    } else {
        return factory.createContainer(item)
=======
        if (container.canAddIncomingLinks(count) && container.canAddOutgoingLinks(1)) {
            output = container
        }
>>>>>>> aa6f1546
    }
}

/**
 * Add to the a factory graph all nodes required to satisfy the insufficient ingress of the given
 * container.
 * Recursively call this function to produce all ingredients.
 * @param output Container which has insufficient ingress
 */
function satisfyContainerEgress(output: ContainerNode): void {
    if (isOre(output.item)) {
        return
    }

    const recipe = findRecipe(output.item)

    // figure out the needed additional industries
    const additionalIndustries = Math.ceil(
        (output.egress - output.ingress) / (recipe.product.quantity / recipe.time),
    )

    // sanity check that this container as enough incoming links left
    if (additionalIndustries + output.incomingLinkCount > 10) {
        throw new Error(`Egress of ${output.egress} ${output.item} per minute cannot be satisfied.`)
    }

    for (let i = 0; i < additionalIndustries; i++) {
        const industry = output.factory.createIndustry(output.item)
        industry.outputTo(output)

        // Build dependencies recursively
        for (const ingredient of recipe.ingredients) {
            const input = findInputContainer(
                output.factory,
                ingredient.item,
                ingredient.quantity / recipe.time,
            )
            industry.takeFrom(input)

            // Try to satisfy the updated egress of the container
            satisfyContainerEgress(input)
        }
    }
}

/**
 * Add transfer units to remove byproducts from industry outputs
 * @param factory the FactoryGraph
 */
export function handleByproducts(factory: FactoryGraph) {
    /* Loop over all factory containers */
    for (const container of factory.containers) {
        /* Ore containers have no byproducts */
        if (isOre(container.item)) {
            continue
        }
        const recipe = findRecipe(container.item)
        for (const byproduct of recipe.byproducts) {
            /* Check if byproduct is already being consumed */
            let isConsumed = false
            for (const consumer of container.consumers) {
                if (consumer.item === byproduct.item) {
                    isConsumed = true
                }
            }
            if (!isConsumed) {
                /* Check if there is already a transfer unit for this item */
                let transfer: TransferNode | undefined
                const itemTransfers = factory.getTransferUnits(byproduct.item)
                for (const itemTransfer of itemTransfers) {
                    if (itemTransfer.canAddIncomingLinks(1)) {
                        transfer = itemTransfer
                    }
                }
                /* Create a new transfer unit if necessary */
                if (transfer === undefined) {
                    transfer = new TransferNode(byproduct.item)
                    factory.addTransferUnit(transfer)
                    /* Find an output container that has space for an incoming link */
                    let output: ContainerNode | undefined
                    const itemContainers = factory.getContainers(byproduct.item)
                    for (const itemContainer of itemContainers) {
                        if (itemContainer.canAddIncomingLinks(1)) {
                            output = itemContainer
                        }
                    }
                    /* Create a new container if necessary */
                    if (output === undefined) {
                        output = new ContainerNode(byproduct.item)
                        factory.addContainer(output)
                    }
                    transfer.outputTo(output)
                }
                transfer.takeFrom(container, byproduct.item)
            }
        }
    }
}

/**
 * Generate a new factory graph that supplies a given number of assemblers
 * for a given set of products
 * @param requirements Products and number of assemblers
 */
export function buildFactory(
    requirements: Map<Craftable, { count: number; maintain: number }>,
): FactoryGraph {
    const factory = new FactoryGraph()
    for (const [item, { count, maintain }] of requirements) {
        const recipe = findRecipe(item)
        const rate = recipe.product.quantity / recipe.time

        for (let i = 0; i < count; i++) {
            // Create factory output node
            const container = factory.createOutput(item, rate, maintain)
            satisfyContainerEgress(container)
        }
    }
    /* Add transfer units to relocate byproducts */
    handleByproducts(factory)
    return factory
}<|MERGE_RESOLUTION|>--- conflicted
+++ resolved
@@ -6,19 +6,7 @@
 
 import { Craftable, isOre, Item } from "./items"
 import { findRecipe } from "./recipes"
-<<<<<<< HEAD
-import { ContainerNode, FactoryGraph, PerMinute } from "./graph"
-=======
-import {
-    ContainerNode,
-    FactoryGraph,
-    IndustryNode,
-    OutputNode,
-    PerMinute,
-    TransferNode,
-    isTransferNode,
-} from "./graph"
->>>>>>> aa6f1546
+import { ContainerNode, FactoryGraph, PerMinute, TransferNode } from "./graph"
 
 /**
  * Search for a container which either
@@ -41,14 +29,7 @@
 
     // Search for containers which have excess ingress
     for (const container of containers) {
-<<<<<<< HEAD
-        if (container.egress + rate <= container.ingress && container.outgoingLinkCount < 10) {
-=======
-        if (
-            container.getEgress() + rate <= container.getIngress() &&
-            container.canAddOutgoingLinks(1)
-        ) {
->>>>>>> aa6f1546
+        if (container.egress + rate <= container.ingress && container.canAddOutgoingLinks(1)) {
             return container
         }
     }
@@ -61,10 +42,9 @@
             (rate + (container.egress - container.ingress)) /
                 (recipe.product.quantity / recipe.time),
         )
-<<<<<<< HEAD
         return (
-            container.incomingLinkCount + additionalMachines <= 10 &&
-            container.outgoingLinkCount < 10
+            container.canAddIncomingLinks(additionalMachines) &&
+            container.canAddOutgoingLinks(1)
         )
     })
 
@@ -73,11 +53,6 @@
         return inputContainer
     } else {
         return factory.createContainer(item)
-=======
-        if (container.canAddIncomingLinks(count) && container.canAddOutgoingLinks(1)) {
-            output = container
-        }
->>>>>>> aa6f1546
     }
 }
 
@@ -127,7 +102,7 @@
  * Add transfer units to remove byproducts from industry outputs
  * @param factory the FactoryGraph
  */
-export function handleByproducts(factory: FactoryGraph) {
+function handleByproducts(factory: FactoryGraph) {
     /* Loop over all factory containers */
     for (const container of factory.containers) {
         /* Ore containers have no byproducts */
@@ -166,8 +141,7 @@
                     }
                     /* Create a new container if necessary */
                     if (output === undefined) {
-                        output = new ContainerNode(byproduct.item)
-                        factory.addContainer(output)
+                        output = factory.createContainer(byproduct.item)
                     }
                     transfer.outputTo(output)
                 }
